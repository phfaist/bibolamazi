
import re
import argparse

<<<<<<< HEAD
import version
=======
from blogger import logger
import filters
>>>>>>> 05ad655d

def get_version():
    return version.version_str;

_theversionsplit = None

def get_version_split():
    if (_theversionsplit is None):
        m = re.match(r'^(\d+)(?:\.(\d+)(?:\.(\d+)(.+)?)?)?', version.version_str);
        _theversionsplit = (m.group(1), m.group(2), m.group(3), m.group(4));
    return _theversionsplit;


def getbool(x):
    try:
        return (int(x) != 0)
    except TypeError, ValueError:
        pass
    if (isinstance(x, basestring)):
        m = re.match(r'^\s*(t(?:rue)?|1|y(?:es)?|on)\s*$', x, re.IGNORECASE);
        if m:
            return True
        m = re.match(r'^\s*(f(?:alse)?|0|n(?:o)?|off)\s*$', x, re.IGNORECASE);
        if m:
            return False
    raise ValueError("Can't parse boolean value: %r" % x);




def guess_encoding_decode(dat, encoding=None):
    if encoding:
        return dat.decode(encoding);

    try:
        return dat.decode('utf-8');
    except UnicodeDecodeError:
        pass

    # this should always succeed
    return dat.decode('latin1');




class store_or_count(argparse.Action):
    def __init__(self, option_strings, dest, nargs='?', **kwargs):
        # some checks
        if nargs != '?':
            raise ValueError('store_or_const: nargs must be "?"');
        
        super(store_or_count, self).__init__(option_strings, dest, nargs=nargs, const=None, **kwargs);


    def __call__(self, parser, namespace, values, option_string):
                
        try:
            val = getattr(namespace, self.dest);
        except AttributeError:
            val = 0;

        # count -vv as -v -v
        if (isinstance(values, basestring) and not option_string.startswith('--') and len(option_string) > 1):
            optstr = option_string[1:]
            while values.startswith(optstr):
                # add an additional count for each additional specification of the option.
                val += 1;
                values = values[len(optstr):] # strip that from the values
            if not values:
                values = None

        if (values is not None):
            # value provided
            val = int(values);
        else:
            val += 1;
        
        setattr(namespace, self.dest, val);



rxkeyval = re.compile(r'^([\w.-]+)=(.*)$', re.DOTALL);

class store_key_val(argparse.Action):
    def __init__(self, option_strings, dest, nargs=1, **kwargs):
        # some checks
        if nargs != 1:
            raise ValueError('nargs for store_key_val actions must be == 1')

        super(store_key_val, self).__init__(
            option_strings=option_strings,
            dest=dest,
            nargs=nargs,
            **kwargs);


    def __call__(self, parser, namespace, values, option_string):
        # parse key-value pair in values
        if (isinstance(values, list)):
            values = values[0];
        m = rxkeyval.match(values);
        if not m:
            raise ValueError("cannot parse key=value pair: "+repr(values));

        keyvalpair = (m.group(1), m.group(2),)

        if (not self.dest):
            (key, val) = keyvalpair;
            setattr(namespace, key, val);
        else:
            try:
                d = getattr(namespace, self.dest);
            except AttributeError:
                pass
            if not d:
                d = [];
            d.append(keyvalpair);
            setattr(namespace, self.dest, d);



class store_key_const(argparse.Action):
    def __init__(self, option_strings, dest, nargs=1, const=True, **kwargs):
        # some checks
        if nargs != 1:
            raise ValueError('nargs for store_key_const actions must be == 1')

        super(store_key_const, self).__init__(
            option_strings=option_strings,
            dest=dest,
            nargs=nargs,
            const=const,
            **kwargs);


    def __call__(self, parser, namespace, values, option_string):

        key = values[0]

        if (not self.dest):
            setattr(namespace, key, self.const);
        else:
            try:
                d = getattr(namespace, self.dest);
                if d is None:
                    d = [];
            except AttributeError:
                d = [];
            d.append(key);
            setattr(namespace, self.dest, d);


class opt_action_help(argparse.Action):
    def __call__(self, parser, namespace, values, option_string):

        if (not values or values == "elp"): # in case of -help: seen as -h elp
            parser.print_help()
            parser.exit()

        thefilter = values

<<<<<<< HEAD
        import filters
        filters.print_filter_help(thefilter);
        parser.exit();
=======
        try:
            filters.print_filter_help(thefilter);
            parser.exit();
        except filters.NoSuchFilter:
            logger.error("No Such Filter: `"+thefilter+"'");
            parser.exit();
>>>>>>> 05ad655d
<|MERGE_RESOLUTION|>--- conflicted
+++ resolved
@@ -2,12 +2,8 @@
 import re
 import argparse
 
-<<<<<<< HEAD
-import version
-=======
 from blogger import logger
-import filters
->>>>>>> 05ad655d
+
 
 def get_version():
     return version.version_str;
@@ -169,15 +165,10 @@
 
         thefilter = values
 
-<<<<<<< HEAD
-        import filters
-        filters.print_filter_help(thefilter);
-        parser.exit();
-=======
+        import filters;
         try:
             filters.print_filter_help(thefilter);
             parser.exit();
         except filters.NoSuchFilter:
             logger.error("No Such Filter: `"+thefilter+"'");
-            parser.exit();
->>>>>>> 05ad655d
+            parser.exit();