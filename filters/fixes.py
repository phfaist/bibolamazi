--- conflicted
+++ resolved
@@ -79,17 +79,13 @@
     people (author and editors), otherwise this is applied only to the specified
     (comma-separated) fields of the bibtex entries.
 
-<<<<<<< HEAD
   -sRemoveFullBracesNotLang=German
     Useful only if `RemoveFullBraces' is set. This option inhibits the removal of
     the extra braces if the language of the entry (as given by a bibtex
     language={...} field) is in the given list. This is useful, for example, to
     preserve the capitalization of nouns in German titles.
 
-  -sProtectNames=Name1,Name2
-=======
   -sProtectNames=Name1,Name2...
->>>>>>> 2c663056
     A list of names that should be protected within all fields except people (authors
     and editors). Whenever a field contains one of the given names (as full word),
     then the name is wrapped in braces (e.g. "On Bell Experiments" ->
@@ -118,7 +114,6 @@
     helpdescription = HELP_DESC
     helptext = HELP_TEXT
 
-<<<<<<< HEAD
     def __init__(self,
                  fix_swedish_a=False,
                  encode_utf8_to_latex=False,
@@ -127,12 +122,9 @@
                  remove_full_braces=False,
                  remove_full_braces_not_lang=[],
                  protect_names=None,
-                 remove_file_field=False):
-=======
-    def __init__(self, fix_swedish_a=False, encode_utf8_to_latex=False, encode_latex_to_utf8=False,
-                 remove_type_from_phd=False, remove_full_braces=False, protect_names=None,
-                 remove_file_field=False, remove_fields=[], remove_doi_prefix=False):
->>>>>>> 2c663056
+                 remove_file_field=False,
+                 remove_fields=[],
+                 remove_doi_prefix=False):
         """
         Constructor method for FixesFilter
 
@@ -194,23 +186,17 @@
 
         logger.debug(('fixes filter: fix_swedish_a=%r; encode_utf8_to_latex=%r; encode_latex_to_utf8=%r; '
                      'remove_type_from_phd=%r; '
-<<<<<<< HEAD
                      'remove_full_braces=%r [fieldlist=%r, not lang=%r],'
                      ' protect_names=%r, remove_file_field=%r')
+                     'remove_fields=%r, remove_doi_prefix=%r'
                      % (self.fix_swedish_a, self.encode_utf8_to_latex, self.encode_latex_to_utf8,
                         self.remove_type_from_phd,
                         self.remove_full_braces, self.remove_full_braces_fieldlist,
                         self.remove_full_braces_not_lang,
                         self.protect_names,
-                        self.remove_file_field));
-=======
-                     'remove_full_braces=%r [fieldlist=%r], protect_names=%r, remove_file_field=%r,'
-                     'remove_fields=%r, remove_doi_prefix=%r'
-                     % (self.fix_swedish_a, self.encode_utf8_to_latex, self.encode_latex_to_utf8,
-                        self.remove_type_from_phd,
-                        self.remove_full_braces, self.remove_full_braces_fieldlist, self.protect_names,
-                        self.remove_file_field, self.remove_fields, self.remove_doi_prefix));
->>>>>>> 2c663056
+                        self.remove_file_field,
+                        self.remove_fields, self.remove_doi_prefix
+                        ));
         
 
     def name(self):
